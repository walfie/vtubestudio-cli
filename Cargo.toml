[package]
name = "vtubestudio-cli"
version = "0.3.7-alpha.0"
edition = "2021"
license = "MIT"
description = "CLI program for interacting with the VTube Studio API"
readme = "README.md"
keywords = ["vtubestudio", "cli"]
categories = ["command-line-utilities"]
homepage = "https://github.com/walfie/vtubestudio-cli"
repository = "https://github.com/walfie/vtubestudio-cli"

[[bin]]
name = "vts"
path = "src/main.rs"

[dependencies]
anyhow = "1.0.47"
directories = "4.0.1"
once_cell = "1.8.0"
parse_duration = "2.1.1"
read_color = "1.0.0"
serde = { version = "1.0.130", features = ["derive"] }
serde_json = "1.0.71"
structopt = "0.3.25"
tokio = { version = "1.14.0", features = ["macros", "time"] }
tracing = "0.1.29"
tracing-subscriber = "0.3.1"
<<<<<<< HEAD
vtubestudio = "0.8.0"
=======
vtubestudio = "0.7.0"
>>>>>>> c1172ab2
<|MERGE_RESOLUTION|>--- conflicted
+++ resolved
@@ -26,8 +26,4 @@
 tokio = { version = "1.14.0", features = ["macros", "time"] }
 tracing = "0.1.29"
 tracing-subscriber = "0.3.1"
-<<<<<<< HEAD
-vtubestudio = "0.8.0"
-=======
-vtubestudio = "0.7.0"
->>>>>>> c1172ab2
+vtubestudio = "0.8.0"